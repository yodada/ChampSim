--- conflicted
+++ resolved
@@ -5,35 +5,7 @@
 #include "instruction.h"
 #include "set.h"
 
-<<<<<<< HEAD
 #include <limits>
-=======
-// CACHE BLOCK
-class BLOCK {
-  public:
-    uint8_t valid,
-            prefetch,
-            dirty,
-            used;
-
-    int delta,
-        depth,
-        signature,
-        confidence;
-
-    uint64_t address,
-             full_addr,
-             v_address,
-             full_v_addr,
-             tag,
-             data,
-             ip,
-             cpu,
-             instr_id;
-
-    // replacement state
-    uint32_t lru;
->>>>>>> 273d0a67
 
 // CACHE BLOCK
 struct BLOCK {
@@ -49,6 +21,8 @@
 
     uint64_t address = 0,
              full_addr = 0,
+	     v_address = 0,
+	     full_v_addr = 0,
              tag = 0,
              data = 0,
              ip,
